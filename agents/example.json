--- conflicted
+++ resolved
@@ -40,15 +40,14 @@
       "model": "claude-3-5-sonnet-20241022"
     },
     {
-<<<<<<< HEAD
       "name": "eternalai",
       "model": "NousResearch/Hermes-3-Llama-3.1-70B-FP8",
       "chain_id": "45762"
-=======
+    },
+    {
       "name": "ollama",
       "base_url": "http://localhost:11434",
       "model": "llama3.2"
->>>>>>> 855f7515
     }
   ],
   "tasks": [
